/*
    The preload script contains all of the IPC logic to communicate with the main process.
    It avoids exposing node context to the renderer process which could lead to e.g. self-XSS

    THIS CODE HAS FULL ACCESS TO THE NODE.JS RUNTIME! Be careful.
 */

const {ipcRenderer, remote} = require("electron");
const EventEmitter = remote.require("events");
const packageData = remote.require("../../package");
const path = remote.require("path");
const datauri = remote.require("datauri");

const api = new EventEmitter();

api.mods = {};
api.app = {};
api.window = {};
api.config = {};
api.onboarding = {};
api.downloads = {};

// Called when the UI wants to refresh the mod list
api.mods.refreshModList = function () {
    ipcRenderer.send("get modlist");
};

// Called when the UI wants to refresh the install list
api.mods.refreshInstallList = function () {
    ipcRenderer.send("get installs");
};

// Open a browse dialog for mods to be imported
api.mods.browseForMod = function () {
    return ipcRenderer.sendSync("browse mods");
};

// Launches an install
api.mods.launchInstall = function (folderName) {
    ipcRenderer.send("launch install", folderName);
};

api.mods.unarchiveInstall = function (install) {
    ipcRenderer.send("unarchive install", install);
};

// Kill game
api.mods.killGame = function () {
    ipcRenderer.send("kill game");
};

// Creates an install
api.mods.createInstall = function (options) {
    ipcRenderer.send("create install", options);
};

// File exists?
api.mods.installExists = function (folderName) {
    return ipcRenderer.sendSync("install exists", folderName);
};

// Download mod
api.mods.download = function (url) {
    ipcRenderer.send("download mod", url);
};

api.mods.getInstallBackground = function (install) {
    return ipcRenderer.sendSync("get install background", install);
};

// Fires an event on the DDMM object when the mod list has been retrieved
ipcRenderer.on("got modlist", (ev, list) => {
    api.emit("mod list", list);
});

// Fires an event on the DDMM object when the install list has been retrieved
ipcRenderer.on("got installs", (ev, list) => {
    api.emit("install list", list);
});

// Fires an event when the running cover should be shown / hidden
ipcRenderer.on("running cover", (ev, data) => {
    api.emit("running cover", data);
});

// Restart the app
api.app.restart = function () {
    ipcRenderer.send("restart");
};

// Open URL in browser
api.app.openURL = function (url) {
    ipcRenderer.send("open url", url);
};

// Show file in file manager
api.app.showFile = function (path) {
    ipcRenderer.send("show file", path);
};

// Crash the app, for testing
api.app.crash = function () {
    ipcRenderer.send("debug crash");
};

// Get disk space
api.app.getDiskSpace = function () {
    return ipcRenderer.sendSync("disk space");
};

// Clipboard copy
api.app.copyToClipboard = function (text) {
    remote.clipboard.writeText(text);
};

// Localisation function
api.translate = function (key, ...args) {
    return ipcRenderer.sendSync("translate", {
        "key": key,
        "args": args
    });
};

// Path to URL conversion
api.fileToURL = function (file) {
    try {
        return path.isAbsolute(file) ? datauri.sync(file) : datauri.sync(path.join(remote.app.getAppPath(), file));
    } catch {
        return "data:image/png;base64,iVBORw0KGgoAAAANSUhEUgAAAAEAAAABCAYAAAAfFcSJAAAAAXNSR0IArs4c6QAAAARnQU1BAACxjwv8YQUAAAAJcEhZcwAADsMAAA7DAcdvqGQAAAAYdEVYdFNvZnR3YXJlAHBhaW50Lm5ldCA0LjEuNv1OCegAAAANSURBVBhXY2BgYEgBAABpAGW2L9BbAAAAAElFTkSuQmCC";
    }
};

api.fileToURLAsync = function (file) {
    return new Promise(ff => {
        datauri.promise(path.isAbsolute(file) ? file : path.join(remote.app.getAppPath(), file)).then(uri => {
            ff(uri);
        }).catch(() => {
            ff("data:image/png;base64,iVBORw0KGgoAAAANSUhEUgAAAAEAAAABCAYAAAAfFcSJAAAAAXNSR0IArs4c6QAAAARnQU1BAACxjwv8YQUAAAAJcEhZcwAADsMAAA7DAcdvqGQAAAAYdEVYdFNvZnR3YXJlAHBhaW50Lm5ldCA0LjEuNv1OCegAAAANSURBVBhXY2BgYEgBAABpAGW2L9BbAAAAAElFTkSuQmCC");
        });
    });
};

// Close window
api.window.close = function () {
    remote.getCurrentWindow().close();
};

// Maximise or restore window
api.window.maximise = function () {
    if (remote.getCurrentWindow().isMaximized()) {
        remote.getCurrentWindow().restore();
    } else {
        remote.getCurrentWindow().maximize();
    }
};

// Minimise window
api.window.minimise = function () {
    remote.getCurrentWindow().minimize();
};

// Prompt
api.window.prompt = function (data) {
    api.emit("prompt", data);
};

// Input
api.window.input = function (data) {
    api.emit("input", data);
};

<<<<<<< HEAD
// before you scream at me: this is temporary
// v4 will have a far more robust system for this
api.window.handleLanguageMenu = function (mouseX, mouseY) {
    const current = api.config.readConfigValue("language");
    const languages = [
        {
            name: "Беларуская",
            code: "be"
        },
        {
            name: "Deutsch",
            code: "de"
        },
        {
            name: "English (UK)",
            code: "en-GB"
        },
        {
            name: "Español (Latinoamérica)",
            code: "es"
        },
        {
            name: "日本語",
            code: "ja"
        },
        {
            name: "Русский",
            code: "ru"
        },
        {
            name: "Norsk Bokmål",
            code: "nb_NO"
        },
        {
            name: "简体中文",
            code: "zh_Hans"
        },
        // {
        //     name: "فارسی",
        //     code: "fa"
        // },
        {
            name: "Français",
            code: "fr"
        },
        {
            name: "Polski",
            code: "pl"
        },
        {
            name: "Türkçe",
            code: "tr"
        },
        {
            name: "Українська",
            code: "uk"
        }
    ].sort((a,b) => (a.code > b.code) ? 1 : -1);
    remote.Menu.buildFromTemplate([{
        label: api.translate("renderer.language_change_instruction"),
        enabled: false
    }].concat(languages.map(lang => {
        return {
            label: lang.name,
            type: "radio",
            checked: current === lang.code,
            click: () => {
              api.config.saveConfigValue("language", lang.code);
            }
        };
    }))).popup({
        x: mouseX,
        y: mouseY
    });
};

// Show right click for install
api.window.handleInstallRightClick = function (folderName, installName, mouseX, mouseY) {
    remote.Menu.buildFromTemplate([
        {
            label: api.translate("renderer.tab_mods.install_contextmenu.launch"), click: () => {
                api.mods.launchInstall(folderName)
            }, accelerator: "enter"
        },
        {type: "separator"},
        {
            label: api.translate("renderer.tab_mods.install_contextmenu.rename"), click: () => {
                api.emit("input", {
                    title: api.translate("renderer.tab_mods.rename_input.message"),
                    description: api.translate("renderer.tab_mods.rename_input.details", installName),
                    button_affirmative: api.translate("renderer.tab_mods.rename_input.button_affirmative"),
                    button_negative: api.translate("renderer.tab_mods.rename_input.button_negative"),
                    callback: (newName) => {
                        if (newName) {
                            api.mods.renameInstall(folderName, newName);
                        }
                    }
                });
            },
            accelerator: "F2"
        },
        {
            label: api.translate("renderer.tab_mods.install_contextmenu.shortcut"), click: () => {
                api.mods.createShortcut(folderName, installName)
            },
            enabled: api.platform === "win32"
        },
        {type: "separator"},
        {
            label: api.translate("renderer.tab_mods.install_contextmenu.delete_save"),
            click: () => {
                api.emit("prompt", {
                    title: api.translate("renderer.tab_mods.save_delete_confirmation.message"),
                    description: api.translate("renderer.tab_mods.save_delete_confirmation.details", installName),
                    affirmative_style: "danger",
                    button_affirmative: api.translate("renderer.tab_mods.save_delete_confirmation.button_affirmative"),
                    button_negative: api.translate("renderer.tab_mods.save_delete_confirmation.button_negative"),
                    callback: (uninstall) => {
                        if (uninstall) {
                            api.mods.deleteSaveData(folderName);
                        }
                    }
                });
            }
        },
        {
            label: api.translate("renderer.tab_mods.install_contextmenu.uninstall"),
            accelerator: "delete",
            click: () => {
                api.emit("prompt", {
                    title: api.translate("renderer.tab_mods.uninstall_confirmation.message"),
                    description: api.translate("renderer.tab_mods.uninstall_confirmation.details", installName),
                    affirmative_style: "danger",
                    button_affirmative: api.translate("renderer.tab_mods.uninstall_confirmation.button_affirmative"),
                    button_negative: api.translate("renderer.tab_mods.uninstall_confirmation.button_negative"),
                    callback: (uninstall) => {
                        if (uninstall) {
                            api.mods.deleteInstall(folderName);
                            ddmm.emit("create install");
                        }
                    }
                });
            }
        }
    ]).popup({
        x: mouseX,
        y: mouseY
    });
};

// Show right click for mod
api.window.handleModRightClick = function (filename, mouseX, mouseY) {
    remote.Menu.buildFromTemplate([
        {
            label: api.translate("renderer.tab_mods.mod_contextmenu.install"), accelerator: "enter", click: () => {
                ddmm.emit("create install", filename);
            }
        },
        {type: "separator"},
        {
            label: api.translate("renderer.tab_mods.mod_contextmenu.delete"), accelerator: "delete", click: () => {
                api.window.prompt({
                    title: api.translate("renderer.tab_mods.mod_delete_confirmation.message"),
                    description: api.translate("renderer.tab_mods.mod_delete_confirmation.details"),
                    affirmative_style: "danger",
                    button_affirmative: api.translate("renderer.tab_mods.mod_delete_confirmation.button_affirmative"),
                    button_negative: api.translate("renderer.tab_mods.mod_delete_confirmation.button_negative"),
                    callback: (del) => {
                        if (del) {
                            api.mods.deleteMod(filename);
                            ddmm.emit("create install");
                        }
                    }
                });
            }
        }
    ]).popup({
        x: mouseX,
        y: mouseY
    });
=======
// Devtools
api.window.openDevtools = function () {
    remote.getCurrentWindow().webContents.openDevTools({mode: "detach"});
>>>>>>> 25bfab72
};

// Change a setting in config
api.config.saveConfigValue = function (k, v) {
    ipcRenderer.send("save config", {"key": k, "value": v});
};

// Read a setting from config
api.config.readConfigValue = function (k) {
    return ipcRenderer.sendSync("read config", k);
};

// Delete install
api.mods.renameInstall = function (folderName, newName) {
    ipcRenderer.send("rename install", {folderName, newName});
};

// Delete install
api.mods.deleteInstall = function (folderName) {
    ipcRenderer.send("delete install", folderName);
};

// Archive install
api.mods.archiveInstall = function(folderName) {
    ipcRenderer.send("archive install", folderName);
};

// Delete mod
api.mods.deleteMod = function (fileName) {
    ipcRenderer.send("delete mod", fileName);
};

// Delete save data
api.mods.deleteSaveData = function (folderName) {
    ipcRenderer.send("delete save", folderName);
};

// Create shortcut
api.mods.createShortcut = function (folderName, installName) {
    ipcRenderer.send("create shortcut", {folderName, installName});
};

// Change category
api.mods.setCategory = function (folderName, category) {
    ipcRenderer.send("set category", {folderName, category});
};

// Import / export Monika
api.mods.importMAS = function (folderName) {
    ipcRenderer.send("import mas", folderName);
};

api.mods.exportMAS = function (folderName) {
    ipcRenderer.send("export mas", folderName);
};

// Move install folder
api.app.beginMoveInstall = function () {
    ipcRenderer.send("move install");
};

// Get available backgrounds
api.app.getBackgrounds = function () {
    return ipcRenderer.sendSync("get backgrounds");
};

// Handler for crashes / errors
ipcRenderer.on("error message", (ev, data) => {
    api.emit("error", data);
});

// Handler for debug info
ipcRenderer.on("debug info", (ev, data) => {
    api.debug = data;
});

// Check for updates
api.app.update = function () {
    ipcRenderer.send("check update");
};

api.app.downloadUpdate = function () {
    ipcRenderer.send("download update");
};

ipcRenderer.on("update status", (ev, status) => {
    api.emit("update status", status);
});

// Onboarding flow trigger
ipcRenderer.on("start onboarding", () => {
    api.emit("start onboarding");
});

api.onboarding.scan = function() {
    ipcRenderer.send("onboarding scan");
};

<<<<<<< HEAD
// Onboarding download
=======
api.onboarding.validateGame = function (path) {
    ipcRenderer.send("onboarding validate", path);
};
>>>>>>> 25bfab72

api.onboarding.finalise = function (pathToDDLC) {
    ipcRenderer.send("onboarding finalise", pathToDDLC);
};

ipcRenderer.on("onboarding validated", (ev, response) => {
    api.emit("onboarding validated", response);
});

api.reloadLanguages = function () {
    ipcRenderer.send("reload languages");
};

ipcRenderer.on("languages reloaded", () => {
    api.emit("languages reloaded");
});

api.downloads.getActiveDownloads = function () {
    ipcRenderer.send("get downloads");
}

ipcRenderer.on("got downloads", (ev, downloads) => {
    api.emit("got downloads", downloads);
});

ipcRenderer.on("download started", (ev, url) => {
    api.emit("download started", url);
});

api.downloads.startDownload = function (url, filename) {
    ipcRenderer.send("start download", {url, filename});
}

api.downloads.downloadWithInteraction = function (url) {
    ipcRenderer.send("start download", {url, interaction: true});
}

// Application version
api.version = packageData.version;

// System platform
api.platform = process.platform;

// Environment variables
api.env = process.env;

// Join paths
api.joinPath = path.join;

// Is absolute
api.isAbsolute = path.isAbsolute;

// make the API visible to the renderer
global.ddmm = api;

console.info(`%cWarning! This is the developer console!

Before you type anything here, make sure you know what you're doing. Certain commands could do damage to your game installs or even your computer.`,
    "font-size: 16px");<|MERGE_RESOLUTION|>--- conflicted
+++ resolved
@@ -169,192 +169,9 @@
     api.emit("input", data);
 };
 
-<<<<<<< HEAD
-// before you scream at me: this is temporary
-// v4 will have a far more robust system for this
-api.window.handleLanguageMenu = function (mouseX, mouseY) {
-    const current = api.config.readConfigValue("language");
-    const languages = [
-        {
-            name: "Беларуская",
-            code: "be"
-        },
-        {
-            name: "Deutsch",
-            code: "de"
-        },
-        {
-            name: "English (UK)",
-            code: "en-GB"
-        },
-        {
-            name: "Español (Latinoamérica)",
-            code: "es"
-        },
-        {
-            name: "日本語",
-            code: "ja"
-        },
-        {
-            name: "Русский",
-            code: "ru"
-        },
-        {
-            name: "Norsk Bokmål",
-            code: "nb_NO"
-        },
-        {
-            name: "简体中文",
-            code: "zh_Hans"
-        },
-        // {
-        //     name: "فارسی",
-        //     code: "fa"
-        // },
-        {
-            name: "Français",
-            code: "fr"
-        },
-        {
-            name: "Polski",
-            code: "pl"
-        },
-        {
-            name: "Türkçe",
-            code: "tr"
-        },
-        {
-            name: "Українська",
-            code: "uk"
-        }
-    ].sort((a,b) => (a.code > b.code) ? 1 : -1);
-    remote.Menu.buildFromTemplate([{
-        label: api.translate("renderer.language_change_instruction"),
-        enabled: false
-    }].concat(languages.map(lang => {
-        return {
-            label: lang.name,
-            type: "radio",
-            checked: current === lang.code,
-            click: () => {
-              api.config.saveConfigValue("language", lang.code);
-            }
-        };
-    }))).popup({
-        x: mouseX,
-        y: mouseY
-    });
-};
-
-// Show right click for install
-api.window.handleInstallRightClick = function (folderName, installName, mouseX, mouseY) {
-    remote.Menu.buildFromTemplate([
-        {
-            label: api.translate("renderer.tab_mods.install_contextmenu.launch"), click: () => {
-                api.mods.launchInstall(folderName)
-            }, accelerator: "enter"
-        },
-        {type: "separator"},
-        {
-            label: api.translate("renderer.tab_mods.install_contextmenu.rename"), click: () => {
-                api.emit("input", {
-                    title: api.translate("renderer.tab_mods.rename_input.message"),
-                    description: api.translate("renderer.tab_mods.rename_input.details", installName),
-                    button_affirmative: api.translate("renderer.tab_mods.rename_input.button_affirmative"),
-                    button_negative: api.translate("renderer.tab_mods.rename_input.button_negative"),
-                    callback: (newName) => {
-                        if (newName) {
-                            api.mods.renameInstall(folderName, newName);
-                        }
-                    }
-                });
-            },
-            accelerator: "F2"
-        },
-        {
-            label: api.translate("renderer.tab_mods.install_contextmenu.shortcut"), click: () => {
-                api.mods.createShortcut(folderName, installName)
-            },
-            enabled: api.platform === "win32"
-        },
-        {type: "separator"},
-        {
-            label: api.translate("renderer.tab_mods.install_contextmenu.delete_save"),
-            click: () => {
-                api.emit("prompt", {
-                    title: api.translate("renderer.tab_mods.save_delete_confirmation.message"),
-                    description: api.translate("renderer.tab_mods.save_delete_confirmation.details", installName),
-                    affirmative_style: "danger",
-                    button_affirmative: api.translate("renderer.tab_mods.save_delete_confirmation.button_affirmative"),
-                    button_negative: api.translate("renderer.tab_mods.save_delete_confirmation.button_negative"),
-                    callback: (uninstall) => {
-                        if (uninstall) {
-                            api.mods.deleteSaveData(folderName);
-                        }
-                    }
-                });
-            }
-        },
-        {
-            label: api.translate("renderer.tab_mods.install_contextmenu.uninstall"),
-            accelerator: "delete",
-            click: () => {
-                api.emit("prompt", {
-                    title: api.translate("renderer.tab_mods.uninstall_confirmation.message"),
-                    description: api.translate("renderer.tab_mods.uninstall_confirmation.details", installName),
-                    affirmative_style: "danger",
-                    button_affirmative: api.translate("renderer.tab_mods.uninstall_confirmation.button_affirmative"),
-                    button_negative: api.translate("renderer.tab_mods.uninstall_confirmation.button_negative"),
-                    callback: (uninstall) => {
-                        if (uninstall) {
-                            api.mods.deleteInstall(folderName);
-                            ddmm.emit("create install");
-                        }
-                    }
-                });
-            }
-        }
-    ]).popup({
-        x: mouseX,
-        y: mouseY
-    });
-};
-
-// Show right click for mod
-api.window.handleModRightClick = function (filename, mouseX, mouseY) {
-    remote.Menu.buildFromTemplate([
-        {
-            label: api.translate("renderer.tab_mods.mod_contextmenu.install"), accelerator: "enter", click: () => {
-                ddmm.emit("create install", filename);
-            }
-        },
-        {type: "separator"},
-        {
-            label: api.translate("renderer.tab_mods.mod_contextmenu.delete"), accelerator: "delete", click: () => {
-                api.window.prompt({
-                    title: api.translate("renderer.tab_mods.mod_delete_confirmation.message"),
-                    description: api.translate("renderer.tab_mods.mod_delete_confirmation.details"),
-                    affirmative_style: "danger",
-                    button_affirmative: api.translate("renderer.tab_mods.mod_delete_confirmation.button_affirmative"),
-                    button_negative: api.translate("renderer.tab_mods.mod_delete_confirmation.button_negative"),
-                    callback: (del) => {
-                        if (del) {
-                            api.mods.deleteMod(filename);
-                            ddmm.emit("create install");
-                        }
-                    }
-                });
-            }
-        }
-    ]).popup({
-        x: mouseX,
-        y: mouseY
-    });
-=======
 // Devtools
 api.window.openDevtools = function () {
     remote.getCurrentWindow().webContents.openDevTools({mode: "detach"});
->>>>>>> 25bfab72
 };
 
 // Change a setting in config
@@ -453,13 +270,9 @@
     ipcRenderer.send("onboarding scan");
 };
 
-<<<<<<< HEAD
-// Onboarding download
-=======
 api.onboarding.validateGame = function (path) {
     ipcRenderer.send("onboarding validate", path);
 };
->>>>>>> 25bfab72
 
 api.onboarding.finalise = function (pathToDDLC) {
     ipcRenderer.send("onboarding finalise", pathToDDLC);
