--- conflicted
+++ resolved
@@ -176,16 +176,8 @@
             ipcRenderer.send("import mod");
             this.ui.side_sheets.install = false;
         },
-<<<<<<< HEAD
-        "setDark": function(dark) {
-            if(dark)
-                vueApp.ui.theme = "dark"
-            else
-                vueApp.ui.theme = "light"
-=======
         "cancelDownload": function(id) {
             ipcRenderer.send("cancel download", id);
->>>>>>> 67c366c3
         }
     },
     "computed": {
