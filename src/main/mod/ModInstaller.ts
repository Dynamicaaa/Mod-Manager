import unzip from "../archive/Unzipper";
import {createWriteStream, unlinkSync, removeSync, readFileSync, writeFileSync} from "fs-extra";
import {mkdirsSync} from "fs-extra";
import {join as joinPath, sep as pathSep} from "path";
import {inferMapper} from "./ModNormaliser";
import ArchiveConverter from "../archive/ArchiveConverter";
import {app} from "electron";
import {randomBytes} from "crypto";
import Logger from "../utils/Logger";

export default class ModInstaller {

    /**
     * Installs a mod into a copy of DDLC by guessing which files should go where
     * @param modPath The path to the mod
     * @param installPath The path to the game installation
     */
    public static installMod(modPath: string, installPath: string): Promise<null> {
        if (modPath.endsWith(".zip")) {
            return ModInstaller.installZip(modPath, installPath);
        } else if (ModInstaller.isArchive(modPath)) {
            return new Promise((ff, rj) => {
                const tempZipPath: string = joinPath(app.getPath("temp"), "ddmm" + randomBytes(8).toString("hex") + ".zip");
                ArchiveConverter.convertToZip(modPath, tempZipPath).then(() => {
                    ModInstaller.installZip(tempZipPath, installPath).then(() => {
                        removeSync(tempZipPath);
                        ff();
                    }).catch(e => {
                        rj(e);
                    });
                }).catch(e => {
                    rj(e);
                });
            });
        } else {
            return new Promise((ff, rj) => {
                rj(new Error("File was not an archive."));
            })
        }
    }

    private static installZip(modPath: string, installPath: string): Promise<null> {
        return new Promise((ff, rj) => {
            // flag to prevent reading more than one metadata / bg file
            let hasReadMetadata: boolean = false;
            let hasReadBG: boolean = false;

            // determine how we should deal with files
            Logger.info("Mod Installer", "Preparing to install mod from " + modPath);
            inferMapper(modPath).then((mapper) => {
                // delete files that need to be removed (e.g. with DDLCtVN)
                for (const file of mapper.getFilesToDelete()) {
                    Logger.info("Mod Installer", "Deleting file " + file);
                    unlinkSync(joinPath(installPath, "game", file));
                }

                // extract the mod
                const zip = unzip(modPath);

                Logger.info("Mod Installer", "Using mapper " + mapper.getFriendlyName());

                zip.on("file", (file) => {
                    // mod metadata loading
                    if (file.path.endsWith("ddmm-mod.json")) {
                        if (hasReadMetadata) {
                            Logger.warn("Mod Installer", "More than one ddmm-mod.json was found. Skipping this one.");
                            return;
                        }
                        Logger.info("Mod Installer", "Writing metadata to install.json");
                        file.openStream((err, stream) => {
                            if (err) {
                                rj(err);
                            }
                            let fileContents = "";
                            stream.on("data", chunk => {
                                fileContents += chunk.toString();
                            });
                            stream.on("end", () => {
                                console.log("####", fileContents, "####");
                                hasReadMetadata = true;
                                try {
                                    const modDataPath: string = joinPath(installPath, "../install.json");
                                    const oldInstallContents: any = JSON.parse(readFileSync(modDataPath).toString());
                                    oldInstallContents.mod = JSON.parse(fileContents);
                                    writeFileSync(modDataPath, JSON.stringify(oldInstallContents));
                                } catch (err) {
<<<<<<< HEAD
                                    console.log(err);
=======
                                    Logger.warn("Mod Installer", "Failed to update install.json");
                                    console.warn(err);
                                    rj(err);
>>>>>>> 25bfab72
                                }
                            });
                        });
                        return;
                    }
                    else if (file.path.endsWith("ddmm-bg.png")) {
                        if (hasReadBG) {
                            Logger.warn("Mod Installer", "More than one ddmm-bg.png was found. Skipping this one.");
                            return;
                        }
                        Logger.info("Mod Installer", "Copying ddmm-bg.png to install directory");

                        const bgPath: string = joinPath(installPath, "../ddmm-bg.png");

                        file.openStream((err, stream) => {
                            hasReadBG = true;
                            if (err) {
                                rj(err);
                            }
                            stream.pipe(createWriteStream(bgPath));
                        });
                        return;
                    }
                    // get the new relative path
                    const newPath = mapper.mapFile(file.path);
                    if (!newPath) {
                        return;
                    }

                    // convert the relative path to an absolute path
                    let newPathFull;

                    if (process.platform === "darwin") {
                        newPathFull = joinPath(installPath, "Resources", "autorun", newPath);
                    } else {
                        newPathFull = joinPath(installPath, newPath);
                    }
                    const newPathParts = newPathFull.split(pathSep);
                    newPathParts.pop();
                    mkdirsSync(newPathParts.join(pathSep));
                    // write the file to disk
                    file.openStream((err, stream) => {
                        if (err) {
                            rj(err);
                        }
                        stream.pipe(createWriteStream(newPathFull));
                    });
                });

                zip.on("close", () => {
                    ff();
                    Logger.info("Mod Installer", "Installation complete");
                });

                zip.on("error", (e) => {
                    Logger.warn("Mod Installer", "Encountered an error while extracting archive");
                    console.warn(e);
                    rj(e);
                });
            }).catch(err => {
                Logger.error("Mod Installer", "Failed to pick a mapper. Something is seriously wrong.");
                console.warn(err);
                rj(err);
            });
        });
    }

    private static isArchive(filename: string): boolean {
        return ["zip", "rar", "7z"].filter(ext => filename.endsWith("." + ext)).length > 0;
    }
}<|MERGE_RESOLUTION|>--- conflicted
+++ resolved
@@ -76,7 +76,6 @@
                                 fileContents += chunk.toString();
                             });
                             stream.on("end", () => {
-                                console.log("####", fileContents, "####");
                                 hasReadMetadata = true;
                                 try {
                                     const modDataPath: string = joinPath(installPath, "../install.json");
@@ -84,13 +83,9 @@
                                     oldInstallContents.mod = JSON.parse(fileContents);
                                     writeFileSync(modDataPath, JSON.stringify(oldInstallContents));
                                 } catch (err) {
-<<<<<<< HEAD
-                                    console.log(err);
-=======
                                     Logger.warn("Mod Installer", "Failed to update install.json");
                                     console.warn(err);
                                     rj(err);
->>>>>>> 25bfab72
                                 }
                             });
                         });
