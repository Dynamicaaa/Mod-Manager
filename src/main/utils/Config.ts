--- conflicted
+++ resolved
@@ -75,9 +75,6 @@
         discordEnabled: true,
         sdkMode: "always",
         updateChannel: "latest",
-<<<<<<< HEAD
-        language: "en-GB"
-=======
         language: "en-GB",
         localUI: false,
         modBackgrounds: true,
@@ -86,7 +83,6 @@
             skipMenu: false,
             screenVariant: null
         }
->>>>>>> 25bfab72
     };
 
     private static configPath = joinPath(app.getPath("userData"), "config.json");
