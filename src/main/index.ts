import * as Sentry from "@sentry/electron";

Sentry.init({
    dsn: "https://bf0edf3f287344d4969e3171c33af4ea@sentry.io/1297252",
    onFatalError: () => {
        // workaround for stacktrace being displayed (see getsentry/sentry-electron#146)
    }
});

import {
    app,
    BrowserWindow,
    dialog,
    ipcMain,
    IpcMainEvent,
    Notification,
    SaveDialogReturnValue,
    OpenDialogReturnValue,
    shell,
    DownloadItem
} from "electron";
import {copyFileSync, existsSync, mkdirpSync, move, readdirSync, removeSync, statSync, unlinkSync} from "fs-extra";
import {join as joinPath} from "path";

if (existsSync(joinPath(app.getPath("appData"), "Doki Doki Mod Manager!"))) {
    Logger.info("Startup", "Prehistoric install folder found, using that.");
    app.setPath("userData", joinPath(app.getPath("appData"), "Doki Doki Mod Manager!"));
} else {
    app.setPath("userData", joinPath(app.getPath("appData"), "DokiDokiModManager"));
}

import {autoUpdater, UpdateCheckResult} from "electron-updater";
import {sync as getDataURI} from "datauri";
import ModList from "./mod/ModList";
import I18n from "./i18n/i18n";
import InstallList from "./install/InstallList";
import InstallLauncher from "./install/InstallLauncher";
import Config from "./utils/Config";
import InstallCreator from "./install/InstallCreator";
import ModInstaller from "./mod/ModInstaller";
import InstallManager from "./install/InstallManager";
import DiscordManager from "./discord/DiscordManager";
import DownloadManager from "./net/DownloadManager";
import OnboardingManager from "./onboarding/OnboardingManager";
import {checkSync, DiskUsage} from "diskusage";
import IntegrityCheck from "./onboarding/IntegrityCheck";
import {downloadLanguageFile} from "./i18n/TranslationDownload";
import Logger from "./utils/Logger";

const DISCORD_ID = "453299645725016074";

// region Flags and references

// User agent for API requests
const USER_AGENT = "DokiDokiModManager/" + app.getVersion() + " (zudo@doki.space)";

// The last argument, might be a ddmm:// url
const lastArg: string = process.argv.pop();

// Permanent reference to the main app window
let appWindow: BrowserWindow;

// Discord rich presence
let richPresence: DiscordManager = new DiscordManager(process.env.DDMM_DISCORD_ID || DISCORD_ID);

richPresence.setIdleStatus();

// Mod list
let modList: ModList;

// Download manager
let downloadManager: DownloadManager;

// Onboarding manager
let onboardingManager: OnboardingManager;

// Install launcher
let installLauncher: InstallLauncher;

// Localisation
mkdirpSync(joinPath(app.getPath("userData"), "language"));

let lang: I18n = new I18n();

downloadLanguageFile(Config.readConfigValue("language")).catch(err => {
    console.warn("Language update failed", err);
});

// endregion

// region IPC functions

/**
 * Shows an error message in the UI
 * @param error A stacktrace to show on the frontend
 * @param fatal Whether the app needs to restart or not
 */
function showError(error: Error, fatal: boolean) {
    appWindow.webContents.send("error message", {
        fatal,
        stacktrace: error.stack
    });

    appWindow.setClosable(true);
}

/**
 * Launches an install, handling frontend functionality automatically
 * @param folderName The folder containing the install
 */
async function launchInstall(folderName): Promise<void> {
    appWindow.webContents.send("running cover", {
        display: true,
        folder_path: joinPath(Config.readConfigValue("installFolder"), "installs", folderName)
    });
    Config.saveConfigValue("lastLaunchedInstall", folderName);
    appWindow.minimize(); // minimise the window to draw attention to the fact another window will be appearing
    installLauncher.launchInstall(folderName, richPresence).then(() => {
        appWindow.restore(); // show DDMM again
        appWindow.focus();
        appWindow.webContents.send("running cover", {display: false});
        refreshInstalls();
    }).catch(e => {
        appWindow.restore();
        appWindow.focus();
        appWindow.webContents.send("running cover", {display: false});
        showError(e, false);
    });
}

// Restart the app
ipcMain.on("restart", () => {
    app.relaunch();
    app.quit();
});

// Retrieves a list of mods
ipcMain.on("get modlist", () => {
    appWindow.webContents.send("got modlist", modList.getModList());
});

// Retrieves a list of installs
function refreshInstalls() {
    InstallList.getInstallList().then(installs => {
        appWindow.webContents.send("got installs", installs);
    });
}

ipcMain.on("get installs", () => {
    refreshInstalls();
});

// Handler for renderer process localisation functions
ipcMain.on("translate", (ev: IpcMainEvent, query: { key: string, args: string[] }) => {
    let passArgs: string[] = query.args;
    passArgs.unshift(query.key);
    ev.returnValue = lang.translate.apply(lang, passArgs);
});

// Open external URLs
ipcMain.on("open url", (ev: IpcMainEvent, url: string) => {
    shell.openExternal(url);
});

// Show file in file manager
ipcMain.on("show file", (ev: IpcMainEvent, path: string) => {
    shell.showItemInFolder(path);
});

// Config IPC functions
ipcMain.on("save config", (ev: IpcMainEvent, configData: { key: string, value: any }) => {
    Config.saveConfigValue(configData.key, configData.value);
});

ipcMain.on("read config", (ev: IpcMainEvent, key: string) => {
    ev.returnValue = Config.readConfigValue(key);
});

// Launch install
ipcMain.on("launch install", (ev: IpcMainEvent, folderName: string) => {
    launchInstall(folderName);
});

// Kill game
ipcMain.on("kill game", () => {
    installLauncher.forceKill();
});

function sendDownloads() {
    appWindow.webContents.send("got downloads", downloadManager.getActiveDownloads().map((dl: DownloadItem) => {
        return {
            filename: downloadManager.getSavedFilename(dl.getURLChain()[0]) || dl.getFilename(),
            downloaded: dl.getReceivedBytes(),
            total: dl.getTotalBytes(),
            startTime: dl.getStartTime() * 1000
        }
    }));
}

ipcMain.on("get downloads", () => {
    sendDownloads();
});

ipcMain.on("start download", (ev: IpcMainEvent, data: { url: string, filename?: string, interaction?: boolean }) => {
    if (data.interaction) {
        downloadManager.downloadFileWithInteraction(data.url);
    } else {
        downloadManager.downloadFile(data.url, data.filename);
    }
});

// Browse for a mod
ipcMain.on("browse mods", (ev: IpcMainEvent) => {
    const extensions = ["zip", "gz", "tar", "7z"];
    dialog.showOpenDialog(appWindow, {
        title: lang.translate("main.mod_browse_dialog.title"),
        filters: [{
            extensions: extensions,
            name: lang.translate("main.mod_browse_dialog.file_format_name")
        }],
    }).then((res: OpenDialogReturnValue) => {
        if (res.filePaths && res.filePaths[0] && extensions.find(ext => (res.filePaths[0].endsWith("." + ext)))) {
            ev.returnValue = res.filePaths[0];
        } else {
            ev.returnValue = null;
        }
    });
});

// Trigger install creation
ipcMain.on("create install", (ev: IpcMainEvent, install: { folderName: string, installName: string, globalSave: boolean, mod: string }) => {
    appWindow.setClosable(false);
    Logger.info("IPC", "Creating install in folder " + install.folderName)
    InstallCreator.createInstall(install.folderName, install.installName, install.globalSave).then(() => {
        if (!install.mod) {
            refreshInstalls();
            appWindow.setClosable(true);
        } else {
            Logger.info("IPC", "Installing mod " + install.mod + " in " + install.folderName);
            ModInstaller.installMod(install.mod, joinPath(Config.readConfigValue("installFolder"), "installs", install.folderName, "install")).then(() => {
                refreshInstalls();
                appWindow.setClosable(true);
            }).catch((e: Error) => {
                refreshInstalls();
                showError(
                    e,
                    false
                );
            });
        }
    }).catch((e: Error) => {
        refreshInstalls();
        showError(
            e,
            false
        );
    });
});

ipcMain.on("unarchive install", (ev: IpcMainEvent, install: { folderName: string, mod: string }) => {
    appWindow.setClosable(false);
    InstallCreator.createInstall(install.folderName).then(() => {
        if (!install.mod) {
            refreshInstalls();
            appWindow.setClosable(true);
            launchInstall(install.folderName);
        } else {
            ModInstaller.installMod(install.mod, joinPath(Config.readConfigValue("installFolder"), "installs", install.folderName, "install")).then(() => {
                refreshInstalls();
                appWindow.setClosable(true);
                launchInstall(install.folderName);
            }).catch((e: Error) => {
                refreshInstalls();
                showError(
                    e,
                    false
                );
            });
        }
    }).catch((e: Error) => {
        refreshInstalls();
        showError(
            e,
            false
        );
    });
});

// Rename an install
ipcMain.on("rename install", (ev: IpcMainEvent, options: { folderName: string, newName: string }) => {
    Logger.info("IPC", "Renaming install in " + options.folderName + " to " + options.newName)
    InstallManager.renameInstall(options.folderName, options.newName).then(() => {
        refreshInstalls();
    }).catch((e: Error) => {
        showError(
            e,
            false
        );
    });
});

// Archive an install
ipcMain.on("archive install", (ev: IpcMainEvent, folderName: string) => {
    InstallManager.archiveInstall(folderName).then(() => {
        refreshInstalls();
    });
});

// Delete an install permanently
ipcMain.on("delete install", (ev: IpcMainEvent, folderName: string) => {
    Logger.info("IPC", "Deleting install in " + folderName);
    InstallManager.deleteInstall(folderName).then(() => {
        refreshInstalls();
    }).catch((e: Error) => {
        showError(
            e,
            false
        );
    });
});

// Delete a mod
ipcMain.on("delete mod", (ev: IpcMainEvent, fileName: string) => {
    Logger.info("IPC", "Deleting mod " + fileName);
    try {
        unlinkSync(joinPath(Config.readConfigValue("installFolder"), "mods", fileName));
        appWindow.webContents.send("got modlist", modList.getModList());
    } catch (e) {
        showError(
            e,
            false
        );
    }
});

// Delete a save file for an install
ipcMain.on("delete save", (ev: IpcMainEvent, folderName: string) => {
    Logger.info("IPC", "Deleting save data for " + folderName);
    InstallManager.deleteSaveData(folderName).then(() => {
        refreshInstalls();
    }).catch((e: Error) => {
        showError(
            e,
            false
        );
    });
});

// Sets install category
ipcMain.on("set category", (ev: IpcMainEvent, options: { folderName: string, category: string }) => {
    Logger.info("IPC", "Setting category of " + options.folderName + " to " + options.category);
    InstallManager.setCategory(options.folderName, options.category).then(() => {
        refreshInstalls();
    }).catch((e: Error) => {
        showError(
            e,
            false
        );
    });
});

// desktop shortcut creation
ipcMain.on("create shortcut", (ev: IpcMainEvent, options: { folderName: string, installName: string }) => {
    if (process.platform !== "win32") {
        dialog.showErrorBox("Shortcut creation is only supported on Windows", "Nice try.");
        return;
    }

    dialog.showSaveDialog(appWindow, {
        title: lang.translate("main.shortcut_dialog.title"),
        defaultPath: options.installName,
        filters: [
            {name: lang.translate("main.shortcut_dialog.file_format_name"), extensions: ["lnk"]}
        ]
    }).then((dialogReturn: SaveDialogReturnValue) => {
        const file: string = dialogReturn.filePath;
        if (file) {
            Logger.info("IPC", "Creating shortcut to " + options.folderName);
            if (!shell.writeShortcutLink(file, "create", {
                target: "ddmm://launch-install/" + options.folderName,
                icon: process.execPath,
                iconIndex: 0
            })) {
                showError(
                    new Error("Attempt to write shortcut failed"),
                    false
                );
            }
        }
    });
});

ipcMain.on("get install background", (ev: IpcMainEvent, folder: string) => {
    const installFolder: string = joinPath(Config.readConfigValue("installFolder"), "installs");

    let bgPath: string = joinPath(installFolder, folder, "ddmm-bg.png");
    let bgDataURL: string;

    let screenshots: string[];

    try {
        screenshots = readdirSync(joinPath(installFolder, folder, "install")).filter(fn => {
            return fn.match(/^screenshot(\d+)\.png$/);
        });
    } catch (e) {
        screenshots = [];
    }

    if (existsSync(bgPath)) {
        bgDataURL = getDataURI(bgPath);
    } else if (screenshots.length > 0) {
        bgDataURL = getDataURI(joinPath(installFolder, folder, "install", screenshots[Math.floor(Math.random() * screenshots.length)]));
    }

    ev.returnValue = bgDataURL;
});

// Check if install exists
ipcMain.on("install exists", (ev: IpcMainEvent, folderName: string) => {
    if (!folderName || typeof folderName !== "string") {
        console.warn("[IPC install exists] Folder name should be a string, received " + typeof folderName);
        ev.returnValue = false;
        return;
    }
    ev.returnValue = InstallManager.installExists(folderName);
});

// move installation folder
ipcMain.on("move install", () => {
    dialog.showOpenDialog(appWindow, {
        title: lang.translate("main.move_install.title"),
        properties: ["openDirectory"]
    }).then((res: OpenDialogReturnValue) => {
        if (res.filePaths && res.filePaths[0]) {
            Logger.info("Install Move", "Moving install directory to " + res.filePaths[0]);
            appWindow.hide();
            const oldInstallFolder: string = Config.readConfigValue("installFolder");
            const newInstallFolder: string = joinPath(res.filePaths[0], "DDMM_GameData");
            if (!existsSync(newInstallFolder) || !statSync(newInstallFolder).isDirectory()) {
                move(oldInstallFolder, newInstallFolder, {overwrite: false}, e => {
                    if (e) {
                        Logger.warn("Install Move", "Failed to move install directory: " + e.message);
                        dialog.showErrorBox(lang.translate("main.errors.move_install.title"), lang.translate("main.errors.move_install.body"));
                    } else {
                        Config.saveConfigValue("installFolder", newInstallFolder);
                    }
                    app.relaunch();
                    app.quit();
                });
            } else {
                Config.saveConfigValue("installFolder", newInstallFolder);
                app.relaunch();
                app.quit();
            }
        }
    });
});

// Get available backgrounds
ipcMain.on("get backgrounds", (ev: IpcMainEvent) => {
    ev.returnValue = readdirSync(joinPath(__dirname, "../../src/renderer/images/backgrounds"));
});

// Crash for debugging
ipcMain.on("debug crash", () => {
    throw new Error("User forced debug crash with DevTools");
});

// Disk space check
ipcMain.on("disk space", (ev: IpcMainEvent) => {
    const usage: DiskUsage = checkSync(Config.readConfigValue("installFolder"));
    ev.returnValue = usage.free;
});

ipcMain.on("import mas", (ev: IpcMainEvent, folderName: string) => {
    dialog.showOpenDialog(appWindow, {
        title: lang.translate("main.import_mas.title"),
        filters: [
            {
                name: lang.translate("main.import_mas.filter"),
                extensions: ["*"]
            }
        ]
    }).then((res: OpenDialogReturnValue) => {
        if (res.filePaths && res.filePaths[0]) {
            copyFileSync(res.filePaths[0], joinPath(Config.readConfigValue("installFolder"), "installs", folderName, "install", "characters", "monika"));
            removeSync(res.filePaths[0]);
            InstallManager.setMonikaExported(folderName, false).then(() => {
                refreshInstalls();
            });
        }
    });
});

ipcMain.on("export mas", (ev: IpcMainEvent, folderName: string) => {
    dialog.showSaveDialog(appWindow, {
        title: lang.translate("main.export_mas.title"),
        defaultPath: "monika",
        filters: [
            {
                name: lang.translate("main.export_mas.filter"),
                extensions: ["*"]
            }
        ]
    }).then((dialogReturn: SaveDialogReturnValue) => {
        if (dialogReturn.filePath) {
            Logger.info("MAS", "Exporting Monika from " + folderName);
            const source: string = joinPath(Config.readConfigValue("installFolder"), "installs", folderName, "install", "characters", "monika");
            copyFileSync(source, dialogReturn.filePath);
            removeSync(source);
            InstallManager.setMonikaExported(folderName, true).then(() => {

            });
        }
    });
});

ipcMain.on("reload languages", () => {
    downloadLanguageFile(Config.readConfigValue("language")).catch(err => {
        console.warn("Language update failed", err);
    }).finally(() => {
        lang = new I18n();
        appWindow.webContents.send("languages reloaded");
    });
});

// endregion

// region Onboarding

ipcMain.on("onboarding scan", () => {
    // the user has likely saved ddlc to their downloads folder, check there.
    const guessPath: string = joinPath(app.getPath("downloads"), process.platform === "darwin" ? "ddlc-mac.zip" : "ddlc-win.zip");
    Logger.info("Onboarding", "Testing " + guessPath);
    if (existsSync(guessPath)) {
        Logger.info("Onboarding", "Download guess exists, checking...");
        IntegrityCheck.checkGameIntegrity(guessPath).then(version => {
            Logger.info("Onboarding", "Game found automatically!");
            appWindow.webContents.send("onboarding validated", {
                path: guessPath,
                success: true,
                version_match: (process.platform === "darwin" ? version === "mac" : version == "windows")
            });
        });
    } else {
        appWindow.webContents.send("onboarding validated", {
            path: guessPath,
            success: false,
            version_match: false
        });
    }
});

ipcMain.on("onboarding validate", (ev: IpcMainEvent, path: string) => {
    IntegrityCheck.checkGameIntegrity(path).then(version => {
        appWindow.webContents.send("onboarding validated", {
            path,
            success: true,
            version_match: (process.platform === "darwin" ? version === "mac" : version == "windows")
        });
    }).catch(() => {
        appWindow.webContents.send("onboarding validated", {
            path, success: false, version_match: false
        });
    })
});

ipcMain.on("onboarding finalise", (ev: IpcMainEvent, ddlcPath: string) => {
    Logger.info("Onboarding", "Creating directory structure");
    mkdirpSync(joinPath(Config.readConfigValue("installFolder"), "mods"));
    mkdirpSync(joinPath(Config.readConfigValue("installFolder"), "installs"));
    mkdirpSync(joinPath(Config.readConfigValue("installFolder"), "downloads"));
    copyFileSync(ddlcPath, joinPath(Config.readConfigValue("installFolder"), "ddlc.zip"));
});

ipcMain.on("download mod", (ev, url) => {
    downloadManager.downloadFile(url);
});

// endregion

// region Updates etc.
autoUpdater.autoDownload = false;

autoUpdater.on("download-progress", () => {
    appWindow.webContents.send("update status", "downloading");
});

autoUpdater.on("update-downloaded", () => {
    appWindow.webContents.send("update status", "downloaded");
});


ipcMain.on("download update", () => {
    autoUpdater.checkForUpdates().then((update: UpdateCheckResult) => {
        if (update) {
            autoUpdater.downloadUpdate();
        }
    })
});

// endregion

// region Global exception handler
process.on("uncaughtException", (e: Error) => {
    Logger.error("Application", "An uncaught exception occurred in the main process");
    console.error(e);
    showError(
        e,
        true
    );
});
// endregion

// region App initialisation
function handleURL(forcedArg?: string) {
    // logic for handling various command line arguments
    const url = forcedArg ? forcedArg : lastArg;
    if (url.startsWith("ddmm://")) {
        const command: string = url.split("ddmm://")[1];

        if (command.startsWith("launch-install/")) {
            const installFolder: string = command.split("launch-install/")[1];
            launchInstall(installFolder);
        }
    }
}

app.on("second-instance", (ev: Event, argv: string[]) => {
    appWindow.restore();
    appWindow.focus();
    handleURL(argv.pop());
});


app.on("ready", () => {
    if (!app.requestSingleInstanceLock()) {
        // we should quit, as another instance is running
        Logger.info("Startup", "Another instance is running, quitting.");
        app.quit();
        return; // avoid running for longer than needed
    }

    // set protocol handler
    app.setAsDefaultProtocolClient("ddmm");

    // create browser window
    appWindow = new BrowserWindow({
        // title: "Doki Doki Mod Manager",
        width: 1024,
        height: 600,
        minWidth: 1000,
        minHeight: 600,
        maximizable: true,
        frame: !!Config.readConfigValue("systemBorders"),
        useContentSize: true,
        webPreferences: {
            contextIsolation: false,
<<<<<<< HEAD
=======
            sandbox: false,
>>>>>>> 98511939
            nodeIntegration: false,
            nativeWindowOpen: true,
            webviewTag: true,
            preload: joinPath(__dirname, "../../src/renderer/js-preload/preload.js") // contains all the IPC scripts
        },
        titleBarStyle: "hiddenInset",
        show: false,
        title: "Doki Doki Mod Manager" + (process.env.DDMM_DEVELOPER ? " - Development Mode" : "")
    });

    appWindow.on("page-title-updated", event => {
        event.preventDefault();
    });

    // Activate download manager
    downloadManager = new DownloadManager(appWindow, lang);

    // ...and the onboarding manager
    onboardingManager = new OnboardingManager();

    // ...and the mod list
    modList = new ModList(downloadManager);

    // ...and the install launcher
    installLauncher = new InstallLauncher();

    downloadManager.on("started", url => {
        appWindow.webContents.send("download started", url);
    });

    downloadManager.on("updated", () => {
        sendDownloads();
    });

    downloadManager.on("finished", () => {
        appWindow.webContents.send("got modlist", modList.getModList());
    });

    // set user agent so web services can contact me if necessary
    appWindow.webContents.userAgent = USER_AGENT;

    appWindow.webContents.on("will-navigate", (ev, url) => {
        console.warn("Prevented navigation from app container", url);
        ev.preventDefault(); // prevent navigation
    });

    appWindow.on("ready-to-show", () => {
        appWindow.show();
    });

    appWindow.webContents.on("crashed", () => {
        const crashNotif = new Notification({
            title: lang.translate("main.errors.exception.title"),
            body: lang.translate("main.errors.exception.body"),
        });

        crashNotif.show();
        app.quit();
    });

    appWindow.on("unresponsive", () => {
        const freezeNotif = new Notification({
            title: lang.translate("main.errors.renderer_freeze.title"),
            body: lang.translate("main.errors.renderer_freeze.body"),
        });

        freezeNotif.show();
    });

    appWindow.on("close", (ev: Event) => {
        if (downloadManager.hasActiveDownloads()) {
            ev.preventDefault();
        }
    });

    appWindow.on("closed", () => {
        appWindow = null;
        app.quit();
    });

    appWindow.webContents.on("did-finish-load", () => {
        OnboardingManager.requiresOnboarding().catch(e => {
            Logger.info("Onboarding", "Onboarding required - reason: " + e);
            appWindow.webContents.send("start onboarding");
        });
    });

    appWindow.webContents.once("did-finish-load", () => {
        handleURL();
    });

    if (!process.env.DDMM_DEVELOPER) {
        appWindow.setMenu(null);
        appWindow.setMenuBarVisibility(false);
    }

    const uiSubdomain: string = "v" + app.getVersion().replace(/\./g, "-");

    appWindow.webContents.on("did-fail-load", () => {
        if (Config.readConfigValue("localUI")) {
            dialog.showErrorBox(lang.translate("main.errors.dev_ui_load_fail.title"), lang.translate("main.errors.dev_ui_load_fail.body"));
            appWindow.loadURL(`https://${uiSubdomain}.ui.doki.space`);
        } else {
            const lastVersion: string = Config.readConfigValue("lastKnownGoodVersion");
            if (app.getVersion() !== lastVersion) { // if there is an older version available
                appWindow.loadURL(`https://${lastVersion}.ui.doki.space`);
            } else {
                appWindow.loadFile(joinPath(__dirname, "../../src/renderer/html/offline.html"))
            }
        }
    });

    if (Config.readConfigValue("localUI")) {
        appWindow.loadURL("http://localhost:1234/");
    } else {
        appWindow.loadURL(`https://${uiSubdomain}.ui.doki.space`);
    }

    if (!Config.readConfigValue("installFolder", true)) {
        Config.saveConfigValue("installFolder", Config.readConfigValue("installFolder"));
    }

    Logger.info("Startup", "Application startup complete!");
});
// endregion<|MERGE_RESOLUTION|>--- conflicted
+++ resolved
@@ -656,10 +656,7 @@
         useContentSize: true,
         webPreferences: {
             contextIsolation: false,
-<<<<<<< HEAD
-=======
             sandbox: false,
->>>>>>> 98511939
             nodeIntegration: false,
             nativeWindowOpen: true,
             webviewTag: true,
