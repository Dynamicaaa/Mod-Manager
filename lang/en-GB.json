{
  "renderer": {
<<<<<<< HEAD
    "language_change_instruction": "Language changes will take effect after restarting",
=======
    "online_error": {
      "title": "Please connect to the internet",
      "body": "Doki Doki Mod Manager requires an internet connection to download resources for the first time. Please check your internet connection, then restart.",
      "button_restart": "Restart",
      "button_quit": "Quit"
    },
    "modal_error": {
      "title_non_fatal": "Oops, something went wrong",
      "title_fatal": "Oops, Doki Doki Mod Manager crashed",
      "description_general": "Please try what you were doing again, and if you keep running into problems, please let me know!",
      "description_stacktrace": "Here's the technical details of what went wrong - please keep a note of these if you ask for help.",
      "button_continue": "Continue",
      "button_restart": "Restart",
      "button_copy": "Copy error to clipboard"
    },
    "modal_language_switch": {
      "title": "Switching languages",
      "description": "Please wait a moment..."
    },
>>>>>>> 25bfab72
    "tabs": {
      "tab_play": "Play",
      "tab_downloads": "Mods",
      "tab_options": "Options",
      "tab_about": "About",
      "tab_experiments": "Experiments"
    },
    "version": {
      "link_changelog": "what's new?"
    },
    "help_menu": {
      "option_help": "View help site",
      "option_feedback": "Send private feedback",
      "option_discord": "Join the Discord server"
    },
    "user_menu": {
      "option_rename": "Change Username",
      "option_logout": "Log out"
    },
    "window_controls": {
      "close": "Close",
      "maximise": "Maximise",
      "minimise": "Minimise",
<<<<<<< HEAD
      "help": "Get Help",
      "announcement": "Read the latest announcement",
      "language": "Language",
      "login": "Log In",
      "update": {
        "checking": "Checking for updates in the background...",
        "available": "An update is available. Click here to download it.",
        "downloading": "Downloading update...",
        "downloaded": "An update is ready to install when you quit."
      }
    },
    "crash_cover": {
      "button_close": "Quit",
      "button_continue": "Continue"
=======
      "issue_report": "Report an issue"
>>>>>>> 25bfab72
    },
    "drop_cover": {
      "text": "Drop a mod here to install it"
    },
    "announcement": {
      "button_open": "Open Link",
      "button_close": "Close"
    },
<<<<<<< HEAD
    "onboarding": {
      "title": "Welcome!",
      "description_download": "Let's find a copy of DDLC.",
      "button_download": "Visit DDLC's official download page",
      "button_choose": "Browse for a copy",
      "heading_step": "Step {0}",
      "s1_desc": "You need to download a copy of Doki Doki Literature Club. This can be found at the official website (ddlc.moe) - click the button below to go there now.",
      "s1_platform": "When you are asked, choose to download the file named \"DDLC ({0})\".",
      "s2_desc": "Once your download has finished, select it using the button below.",
      "description_location": "Your games will be stored at {0}",
      "link_change": "(Change)"
    },
    "login_input": {
      "message": "Enter your email address",
      "details": "An email will be sent to this address. Click the link in the email to finish logging in.",
      "button_affirmative": "Log In",
=======
    "onboarding_v4": {
      "text_welcome": "Welcome to the best version of Doki Doki Mod Manager yet.",
      "button_start": "Get Started",
      "text_scanning": "Please wait...",
      "header_setup": "First Time Setup",
      "subtitle_careful": "Please read the following instructions carefully.",
      "header_download": "Download DDLC",
      "text_download": "Visit the DDLC website, click Download Now and follow the instructions. When you are asked, choose the file named {0} and save it somewhere easy to find.",
      "button_ddlc_website": "Visit the DDLC website",
      "text_s2_next": "When your download is complete, please continue to the next step.",
      "text_modification_warning": "Do not make any changes to the downloaded file.",
      "header_safari_warning": "Important information for Safari users",
      "text_safari_warning": "Safari may automatically extract the downloaded game. You should disable this feature as it interferes with the setup process. This can be done from Safari's preferences screen.",
      "link_safari_warning": "Click here for a visual guide",
      "button_next": "Next",
      "button_previous": "Previous",
      "button_finish": "Finish",
      "text_select": "Open the folder where you saved your downloaded copy of DDLC, then drag and drop the file into the space below.",
      "text_dropzone": "Drag your downloaded copy of DDLC here",
      "text_validating": "Please wait a moment...",
      "header_directory_selected": "You selected a folder instead of the DDLC zip file",
      "text_directory_selected": "Please make sure you aren't selecting an extracted copy of the game and try again.",
      "header_version_mismatch": "That doesn't look like the right zip file",
      "text_version_mismatch": "You may have downloaded the wrong version of DDLC for your operating system. Make sure you downloaded {0} and try again.",
      "header_success": "We found your copy of DDLC",
      "text_success": "You're now ready to move on to the next step!",
      "header_hash_mismatch": "That doesn't look like the right file",
      "text_hash_mismatch": "Please double-check you selected the right file and try again.",
      "subtitle_last": "These options can be changed at any time.",
      "header_save_location": "Save Location",
      "text_save_location": "If you want to store your mods on a different drive, now's your chance to choose it.",
      "label_save_location": "Save Location",
      "button_change_save_location": "Change",
      "header_waifu": "Who's your favourite character?",
      "subtitle_waifu": "Don't think, just answer.",
      "label_waifu": "Best Girl",
      "option_waifu_all": "All of them!",
      "option_waifu_monika": "Monika",
      "option_waifu_natsuki": "Natsuki",
      "option_waifu_sayori": "Sayori",
      "option_waifu_yuri": "Yuri"
    },
    "modal_news": {
      "button": "Done"
    },
    "modal_issue_report": {
      "title": "Report an issue",
      "description": "If your issue requires a direct reply, or doesn't fit any of the categories listed here, please send an email instead.",
      "label_type": "Issue type",
      "option_bug": "Application bug",
      "option_broken_mod": "Mod not working",
      "label_mod": "Link to mod",
      "placeholder_mod": "Please paste a link to the mod's website or download page.",
      "label_body": "Issue details",
      "placeholder_body": "Please give as much detail as possible. If it is relevant, please provide instructions on how to reproduce the issue.",
      "button_submit": "Send Report",
      "button_cancel": "Cancel"
    },
    "modal_rename": {
      "title": "Rename Install",
      "body": "Enter the new name for {0}.",
      "button_affirmative": "Rename",
      "button_negative": "Cancel"
    },
    "modal_uninstall": {
      "title": "Are you sure you want to uninstall this?",
      "body": "Your save data for {0} will be deleted, and you will need a copy of the mod to install it again.",
      "body_globalsave": "Your save data for {0} will not be deleted. However, you will need a copy of the mod to install it again.",
      "confirmation": "I understand.",
      "button_affirmative": "Uninstall",
>>>>>>> 25bfab72
      "button_negative": "Cancel"
    },
    "modal_archive": {
      "title": "Are you sure you want to archive?",
      "body": "Archiving will delete the game data for {0} to save disk space. Your save data will not be deleted, but you'll need a copy of the mod to install it again.",
      "body_warning": "Any changes made to other data, such as character files, will be undone if you archive the game. Be careful!",
      "confirmation": "I understand.",
      "button_affirmative": "Archive",
      "button_negative": "Cancel"
    },
    "modal_save_delete": {
      "title": "Are you sure you want to delete your save data?",
      "body": "You will have to start {0} again from scratch.",
      "confirmation": "I understand.",
      "button_affirmative": "Delete",
      "button_negative": "Cancel"
    },
    "modal_installing": {
      "title": "Installation in progress",
      "description": "Please wait a minute or so while the game installs."
    },
    "modal_unarchive": {
      "title": "Launch game",
      "description": "Please select the mod that was originally installed, then click Launch. {0} will no longer be archived.",
      "button_launch": "Launch",
      "button_cancel": "Cancel"
    },
    "modal_unarchiving": {
      "title": "Reinstalling game",
      "description": "The game will start once it has finished reinstalling."
    },
    "modal_category": {
      "title": "Change Category",
      "label_none": "none",
      "placeholder_category": "Enter a new category...",
      "button_save": "Save",
      "button_cancel": "Cancel"
    },
    "modal_running": {
      "title": "Game running",
      "description": "Close the game to make changes to your mods.",
      "button_browse": "Browse Game Files",
      "link_more": "Click for more options",
      "button_kill": "Force Quit"
    },
    "menu_install_options": {
      "launch": "Launch",
      "rename": "Rename",
      "category": "Change Category",
      "archive": "Archive",
      "shortcut": "Create Shortcut",
      "delete_save": "Delete Save Data",
      "uninstall": "Uninstall",
      "cancel": "Cancel"
    },
    "menu_mod_options": {
      "install": "Install",
      "delete": "Delete",
      "cancel": "Cancel"
    },
    "modal_mod_preview": {
      "button_close": "Close",
      "button_download_direct": "Download",
      "button_download_external": "Download in Browser",
      "text_loading": "Loading download options..."
    },
    "tab_mods": {
      "list": {
        "placeholder_search": "Search mods...",
        "header_new": "Get Started",
        "link_install": "Install DDLC",
        "header_installed": "Installed",
        "header_downloaded": "Downloads"
      },
      "launch_lock_confirmation": {
        "message": "The cloud save file is in use!",
        "details": "If you launch now, you may lose your progress.",
        "button_affirmative": "Launch Anyway",
        "button_negative": "Cancel"
      },
      "launch_noauth_confirmation": {
        "message": "You are not logged in!",
        "details": "If you launch now, your save file will not sync to the cloud.",
        "button_affirmative": "Launch Anyway",
        "button_negative": "Cancel"
      },
      "launch_offline_confirmation": {
        "message": "You are offline!",
        "details": "If you launch now, your save file will not sync to the cloud.",
        "button_affirmative": "Launch Anyway",
        "button_negative": "Cancel"
      },
      "mod_delete_confirmation": {
        "message": "Are you sure you want to delete the mod?",
        "details": "You will need to download another copy of the mod to install it again.",
        "button_affirmative": "Delete",
        "button_negative": "Cancel"
      },
      "install": {
        "button_launch": "Launch",
        "button_settings": "Settings",
        "tag_global_save": "Global Save",
        "tag_sdk": "SDK",
        "tag_archived": "Archived",
        "title_achievements": "Achievements ({0}/{1})",
        "description_achievements": "Keep playing to unlock more achievements.",
        "description_achievements_complete": "You've unlocked all achievements. Congratulations!",
        "description_achievement_earned": "Complete",
        "description_achievement_not_earned": "Incomplete",
        "title_screenshots_none": "No screenshots",
        "title_screenshots_one": "1 screenshot",
        "title_screenshots": "{0} screenshots",
        "description_screenshots": "Press S while playing to take a screenshot.",
        "description_sdk": "This mod supports special features with the Doki Doki Mod Manager SDK!",
        "description_author": "Created by {0}",
        "link_discord": "Discord ({0})",
        "link_website": "Website ({0})",
        "description_external": "Show in folder",
        "title_mas_export": "Take Monika with you",
        "description_mas_export": "Monika is ready to be taken out with you.",
        "button_mas_export": "Copy Monika Out",
        "button_mas_import": "Add Monika Back"
      },
      "mod": {
        "button_install": "Install",
        "button_settings": "Settings",
        "description_external": "Show in folder"
      },
      "install_creation": {
        "title": "Install DDLC",
        "status_exists": "The folder name is already in use.",
        "warning_no_space": "Sorry, you don't have enough free space to install DDLC - you need at least 2 GiB of free space. Close Doki Doki Mod Manager, clear up some space and try again. Alternatively, you can install onto a different drive in Options > Storage Location.",
        "label_install_name": "Install Name",
        "placeholder_install_name": "The name of the mod you're playing, or anything else you want.",
        "label_folder_name": "Folder Name",
        "label_has_mod": "Install Mod",
        "label_mod": "Mod",
        "option_local_save": "Local Save (recommended)",
        "option_global_save": "Global Save",
        "modlist_none": "Regular DDLC - no mods",
        "modlist_library": "Mod Library",
        "modlist_custom": "Mod isn't listed here",
        "description_mod": "Click to browse for a mod.",
        "warning_global_save": "Using Global Save may cause issues with other copies of the game, as it will save your progress in the regular save data folder. Only use it if you have a specific reason to.",
        "button_install": "Install",
        "button_installing": "Installing..."
      }
    },
    "tab_options": {
      "list": {
        "header_appearance": "Appearance",
        "link_background": "Background",
        "link_advanced_appearance": "Advanced",
        "header_account": "Account",
        "link_cloudsaves": "Cloud Saves",
        "link_accmanagement": "Account Management",
        "header_enhancements": "Enhancements",
        "link_sdk": "Achievements & SDK",
        "link_discord": "Discord",
        "header_application": "Application",
        "link_updates": "Updates",
        "link_storage": "Storage Location",
        "link_language": "Language",
        "header_developers": "Developers",
        "link_testing": "Debugging Options"
      },
      "section_backgrounds": {
        "title": "Background",
        "subtitle": "Customise your copy of Doki Doki Mod Manager with one of these backgrounds.",
        "button_none": "No Background",
        "button_custom": "Custom Background",
        "checkbox_modbg": "Allow mods to display custom backgrounds (from screenshots or from mod authors)",
        "description_credit": "Original DDLC backgrounds courtesy of Team Salvato.",
        "description_custom": "If you move or delete the custom background image, your background will be reset."
      },
      "section_advanced_appearance": {
        "title": "Advanced",
        "subtitle": "Find other interface options here.",
        "button_enable_sysborders": "Use System Borders (requires restart)"
      },
      "section_storage": {
        "title": "Storage Location",
        "subtitle": "Change where your game data is stored.",
        "description_moving": "Warning! If you choose to change your install location, all your mods, installations and save data will be moved. This may take several minutes, and cannot be interrupted.",
        "description_current": "Current location: {0}",
        "button_change": "Change Install Location"
      },
      "section_updates": {
        "title": "Updates",
        "subtitle": "Get the latest version of Doki Doki Mod Manager.",
        "description_current_version": "Current version: {0}",
        "description_latest_version": "Latest version: {0}",
        "description_has_update": "A new version of Doki Doki Mod Manager is available!",
        "description_no_update": "You are on the latest version of Doki Doki Mod Manager.",
        "description_downloading": "Downloading the update - feel free to continue using the application while you wait.",
        "description_downloaded": "The update has been downloaded and will be installed when you quit.",
        "description_error": "Unable to check for updates right now, please try again later.",
        "button_check": "Check Again",
        "button_download": "Download Update"
      },
      "section_language": {
        "title": "Language",
        "subtitle": "Choose your preferred language. Translations may not be 100% accurate or complete.",
        "link_contribute": "Can you help translate Doki Doki Mod Manager? Click to join the community translation project.",
        "label_language": "Language"
      },
      "section_sdk": {
        "title": "Achievements & SDK",
        "subtitle": "Change the way achievements are handled.",
        "description_mode": "Enable achievements:",
        "checkbox_always": "Always (recommended)",
        "checkbox_specified": "When the mod specifies it supports them",
        "checkbox_never": "Never"
      },
      "section_discord": {
        "title": "Discord Rich Presence",
        "subtitle": "Share which mod you're playing with your Discord friends.",
        "description": "Changes will take effect after restarting Doki Doki Mod Manager.",
        "button_enable": "Enable Rich Presence"
      },
      "section_testing": {
        "title": "Debug Options",
        "subtitle": "Enable debug options for developers.",
        "checkbox_logging": "Enable Debug Logging",
        "header_mod_debug": "Mod Debugging",
        "description_mod_debug": "Show a debug window with console output from your mod. Useful for testing the DDMM SDK.",
        "header_renpy": "Ren'Py Launch Options",
        "description_renpy": "Set special debugging options for Ren'Py.",
        "checkbox_renpy_skipsplash": "Skip Splash Screen",
        "checkbox_renpy_skipmenu": "Skip Menu"
      }
    },
    "tab_about": {
      "title": "About",
      "description": "Doki Doki Mod Manager is a community-developed project that helps you find, install and play mods for Doki Doki Literature Club, a free Visual Novel game by Team Salvato.",
      "title_disclaimer": "Disclaimer",
      "disclaimer_1": "Doki Doki Mod Manager is a fan work of Doki Doki Literature Club and is not affiliated with Team Salvato. It is a fan work, as defined by Team Salvato's IP Guidelines.",
      "disclaimer_2": "Doki Doki Mod Manager does not take responsibility for any damage caused to your files or computer, as a result of playing a mod or otherwise. It is up to you to ensure mods are safe to play.",
      "title_socials": "Get in touch",
      "social_discord": "Join the Discord server",
      "social_reddit": "Message me on Reddit",
      "social_email": "Send me an email",
      "title_translators": "Translations generously contributed by",
      "title_v4_beta": "Doki Doki Mod Manager 4 beta testers",
      "link_weblate": "Help translate Doki Doki Mod Manager into your native language - visit the project homepage"
    },
    "tab_downloads": {
      "list": {
        "header_library": "Library",
        "link_downloaded": "Your Mods",
        "link_downloads": "Downloads",
        "header_browse": "Find Mods",
        "link_featured": "Featured Mods",
        "link_ddmc": "Doki Doki Mod Club"
      },
      "downloaded": {
        "title": "Your Mods",
        "button_install": "Install",
        "button_options": "Options",
        "placeholder_search": "Search for a mod..."
      },
      "downloads": {
        "title": "Downloads",
        "status_text_downloading": "Downloading - {0}% at {1} MB/s ({2} remaining)",
        "status_text_downloading_uncertain": "Downloading - {0} MB downloaded at {1} MB/s",
        "message_none": "No downloads in progress."
      },
      "featured": {
        "title": "Featured Mods",
        "button_download": "Download"
      },
      "store": {
        "title_ddmc": "Doki Doki Mod Club",
        "description": "Mods listed here are not moderated or endorsed by Doki Doki Mod Manager. Proceed with caution!",
        "text_loading": "Loading mod list...",
        "error_loading": "Can't load the mods right now.",
        "placeholder_search": "Search for a mod..."
      }
    }
  },
  "main": {
    "discord": {
      "status_idle": "Managing Mods",
      "status_active": "In Game",
      "description_idle": "Not playing anything",
      "description_active": "Playing DDLC",
      "description_version": "Version {0}"
    },
    "jumplist": {
      "task_launch": "Open Doki Doki Mod Manager and launch {0}."
    },
    "running_cover": {
      "title_running": "DDLC is running",
      "title_crashed": "Something went wrong",
      "button_browse": "Open Game Folder",
      "button_close": "OK",
      "description_running": "Close the game to make changes to your mods.",
      "install_missing": "The install could not be found.",
      "install_corrupt": "The install is incomplete or corrupt.",
      "install_crashed": "The game failed to launch or crashed."
    },
    "move_install": {
      "title": "Select new install folder"
    },
    "mod_browse_dialog": {
      "title": "Find a mod to install",
      "file_format_name": "Mods"
    },
    "game_browse_dialog": {
      "title": "Locate a copy of DDLC's zip file",
      "file_format_name": "DDLC"
    },
    "shortcut_dialog": {
      "title": "Choose where to place your shortcut",
      "file_format_name": "Shortcut"
    },
    "import_mas": {
      "title": "Find where you copied Monika's character file",
      "filter": "Just Monika"
    },
    "export_mas": {
      "title": "Choose where you want to copy Monika to",
      "filter": "Just Monika"
    },
    "redownload_confirmation": {
      "message": "Mod already downloaded",
      "detail": "There is already a copy of {0} in your mod library. Would you like to download it again? (This will overwrite the old copy)",
      "button_confirm": "Download",
      "button_cancel": "Cancel"
    },
    "errors": {
      "dev_ui_load_fail": {
        "title": "Failed to load from development server",
        "body": "Loading from live UI servers instead."
      },
      "renderer_freeze": {
        "title": "Doki Doki Mod Manager stopped responding",
        "body": "If this issue lasts for a long time, close the app and start again."
      }
    }
  }
}<|MERGE_RESOLUTION|>--- conflicted
+++ resolved
@@ -1,8 +1,5 @@
 {
   "renderer": {
-<<<<<<< HEAD
-    "language_change_instruction": "Language changes will take effect after restarting",
-=======
     "online_error": {
       "title": "Please connect to the internet",
       "body": "Doki Doki Mod Manager requires an internet connection to download resources for the first time. Please check your internet connection, then restart.",
@@ -22,7 +19,6 @@
       "title": "Switching languages",
       "description": "Please wait a moment..."
     },
->>>>>>> 25bfab72
     "tabs": {
       "tab_play": "Play",
       "tab_downloads": "Mods",
@@ -46,24 +42,7 @@
       "close": "Close",
       "maximise": "Maximise",
       "minimise": "Minimise",
-<<<<<<< HEAD
-      "help": "Get Help",
-      "announcement": "Read the latest announcement",
-      "language": "Language",
-      "login": "Log In",
-      "update": {
-        "checking": "Checking for updates in the background...",
-        "available": "An update is available. Click here to download it.",
-        "downloading": "Downloading update...",
-        "downloaded": "An update is ready to install when you quit."
-      }
-    },
-    "crash_cover": {
-      "button_close": "Quit",
-      "button_continue": "Continue"
-=======
       "issue_report": "Report an issue"
->>>>>>> 25bfab72
     },
     "drop_cover": {
       "text": "Drop a mod here to install it"
@@ -72,24 +51,6 @@
       "button_open": "Open Link",
       "button_close": "Close"
     },
-<<<<<<< HEAD
-    "onboarding": {
-      "title": "Welcome!",
-      "description_download": "Let's find a copy of DDLC.",
-      "button_download": "Visit DDLC's official download page",
-      "button_choose": "Browse for a copy",
-      "heading_step": "Step {0}",
-      "s1_desc": "You need to download a copy of Doki Doki Literature Club. This can be found at the official website (ddlc.moe) - click the button below to go there now.",
-      "s1_platform": "When you are asked, choose to download the file named \"DDLC ({0})\".",
-      "s2_desc": "Once your download has finished, select it using the button below.",
-      "description_location": "Your games will be stored at {0}",
-      "link_change": "(Change)"
-    },
-    "login_input": {
-      "message": "Enter your email address",
-      "details": "An email will be sent to this address. Click the link in the email to finish logging in.",
-      "button_affirmative": "Log In",
-=======
     "onboarding_v4": {
       "text_welcome": "Welcome to the best version of Doki Doki Mod Manager yet.",
       "button_start": "Get Started",
@@ -160,7 +121,6 @@
       "body_globalsave": "Your save data for {0} will not be deleted. However, you will need a copy of the mod to install it again.",
       "confirmation": "I understand.",
       "button_affirmative": "Uninstall",
->>>>>>> 25bfab72
       "button_negative": "Cancel"
     },
     "modal_archive": {
