# Localising DDMM

Thanks for your interest in helping Doki Doki Mod Manager support more languages!

Please visit our Weblate project page to get started:

<<<<<<< HEAD
https://hosted.weblate.org/projects/doki-doki-mod-manager/doki-doki-mod-manager/

[![Translation status](https://hosted.weblate.org/widgets/doki-doki-mod-manager/en_GB/multi-auto.svg)](https://hosted.weblate.org/engage/doki-doki-mod-manager/en_GB/?utm_source=widget)
=======
### i18n Manager

If you `git clone` or [download](https://github.com/DokiDokiModManager/Mod-Manager/archive/master.zip) the repo, then point [i18n Manager](https://github.com/gilmarsquinelato/i18n-manager/releases) at the `lang` folder, it should work out of the box.

### Translating - the basics

Every currently available language has its own `.json` file. For example, English (UK) is `en-GB.json` and Russian is `ru.json`.
If the language you're looking to translate into doesn't have one, download `en-GB.json`, as that will be your basis for translation.
Rename it to a valid language code from [this list](https://electronjs.org/docs/api/locales).

Once this is done, you can begin translating! If you are familiar with JSON, you should be mostly good to go. If not, read on.

### File Format

Translation files are in the JSON file format. This means they have to be syntactically valid in order for DDMM to be able to understand
them. Here's a small sample from the English (UK) translation file.

```json
{
  "renderer": {
    "tabs": {
      "tab_home": "Home",
      "tab_mods": "Mods",
      "tab_store": "Store",
      "tab_options": "Options",
      "tab_about": "About"
    }
  }
}
 ```
 
The only parts you need to worry about are the key-value pairs - these are the actual translations. You only need to change
the second value in quotes. For example:

```
"tab_options": "Options"
```

could go to

```
"tab_options": "Einstellungen"
```  

Don't change the translation key (in this case `button_get_mods`) as this ~~may~~ **will** cause problems.

In some cases you may need to put double quotes in your translated text. If this is the case, they **must** be "escaped" with a backslash.

```
"some_translation": "My \"translation\" here"
```

### Placeholder values

You may notice that some strings have numbers in curly brackets like this: `{0}` - these are placeholders. Here's an example:

```
"message_progress": "Downloading {0} - {1}% complete"
```

In this case, the first placeholder (`{0}`) represents a file that is being downloaded, and the second (`{1}`) represents the
percentage downloaded.

This particular string might be displayed as:

```
Downloading filename.zip - 50% complete
```

### Guidelines

1. If you're creating a new language file, make sure you use a language code from [here](https://electronjs.org/docs/api/locales). 
Anything else will be rejected.
2. Use [English (UK)](en-GB.json) as the basis for your translations.
3. Please don't use a machine translator to create translations. Native speakers are preferred.
4. If possible, avoid making your strings significantly longer or shorter than the original English.
>>>>>>> 25bfab72
<|MERGE_RESOLUTION|>--- conflicted
+++ resolved
@@ -2,13 +2,8 @@
 
 Thanks for your interest in helping Doki Doki Mod Manager support more languages!
 
-Please visit our Weblate project page to get started:
+## How to translate
 
-<<<<<<< HEAD
-https://hosted.weblate.org/projects/doki-doki-mod-manager/doki-doki-mod-manager/
-
-[![Translation status](https://hosted.weblate.org/widgets/doki-doki-mod-manager/en_GB/multi-auto.svg)](https://hosted.weblate.org/engage/doki-doki-mod-manager/en_GB/?utm_source=widget)
-=======
 ### i18n Manager
 
 If you `git clone` or [download](https://github.com/DokiDokiModManager/Mod-Manager/archive/master.zip) the repo, then point [i18n Manager](https://github.com/gilmarsquinelato/i18n-manager/releases) at the `lang` folder, it should work out of the box.
@@ -84,5 +79,4 @@
 Anything else will be rejected.
 2. Use [English (UK)](en-GB.json) as the basis for your translations.
 3. Please don't use a machine translator to create translations. Native speakers are preferred.
-4. If possible, avoid making your strings significantly longer or shorter than the original English.
->>>>>>> 25bfab72
+4. If possible, avoid making your strings significantly longer or shorter than the original English.